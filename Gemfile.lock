--- conflicted
+++ resolved
@@ -10,11 +10,7 @@
   remote: https://rubygems.org/
   specs:
     docile (1.4.0)
-<<<<<<< HEAD
-    haml (6.0.3)
-=======
     haml (6.0.5)
->>>>>>> ba5e32a2
       temple (>= 0.8.2)
       thor
       tilt
@@ -27,11 +23,7 @@
       simplecov_json_formatter (~> 0.1)
     simplecov-html (0.12.3)
     simplecov_json_formatter (0.1.4)
-<<<<<<< HEAD
-    syntax_tree (3.6.1)
-=======
     syntax_tree (3.6.2)
->>>>>>> ba5e32a2
       prettier_print
     temple (0.8.2)
     thor (1.2.1)
